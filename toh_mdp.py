--- conflicted
+++ resolved
@@ -264,10 +264,7 @@
                 return 10.0
             else:
                 return 0.0
-<<<<<<< HEAD
-=======
-
->>>>>>> 83178946
+
         return self.config.living_reward
 
     def make_solution_path(self, path_type: str) -> List[TohState]:
